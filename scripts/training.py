--- conflicted
+++ resolved
@@ -11,17 +11,8 @@
 from eoflow.models.segmentation_base import segmentation_metrics
 from eoflow.models.losses import TanimotoDistanceLoss
 from eoflow.models.segmentation_unets import ResUnetA
-<<<<<<< HEAD
-
-from tf_data_utils import (
-    npz_dir_dataset,
-    normalize_meanstd,
-    Unpack, ToFloat32, augment_data, FillNaN, OneMinusEncoding, LabelsToDict)
-
+from functools import reduce
 from filter import LogFileFilter
-=======
-from functools import reduce
->>>>>>> 04128b6b
 
 # Configure logging
 stdout_handler = logging.StreamHandler(sys.stdout)
@@ -158,12 +149,6 @@
 
 
 def initialise_callbacks(model_folder, model_name, fold, model_config):
-<<<<<<< HEAD
-    timestamp = datetime.now(TIMEZONE)
-    now = f"{timestamp.day}-{timestamp.month}-{timestamp.hour}-{timestamp.minute}"
-    creator = os.getlogin()
-    model_path = f'{model_folder}/{creator}-fold-{fold}_{now}'
-=======
     """
     Initialize callbacks for model training.
 
@@ -177,10 +162,10 @@
         tuple: A tuple containing the model path and a list of callbacks.
 
     """
-    now = datetime.now(TIMEZONE).isoformat(
-        sep='-', timespec='seconds').replace(':', '-')
-    model_path = f'{model_folder}/{model_name}_fold-{fold}_{now}'
->>>>>>> 04128b6b
+    timestamp = datetime.now(TIMEZONE)
+    now = f"{timestamp.day}-{timestamp.month}-{timestamp.hour}-{timestamp.minute}"
+    creator = os.getlogin()
+    model_path = f'{model_folder}/{creator}-fold-{fold}_{now}'
 
     os.makedirs(model_path, exist_ok=True)
     logs_path = os.path.join(model_path, 'logs')
